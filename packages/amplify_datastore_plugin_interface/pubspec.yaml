--- conflicted
+++ resolved
@@ -12,13 +12,7 @@
     sdk: flutter
   meta: ^1.3.0
   collection: ^1.15.0
-<<<<<<< HEAD
-  amplify_core: 0.3.1
-=======
-  date_time_format: ^2.0.1
-  uuid: ^3.0.1
   amplify_core: 0.3.2
->>>>>>> 4556a567
 
 dev_dependencies:
   amplify_test:
