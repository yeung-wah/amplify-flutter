/*
 * Copyright 2021 Amazon.com, Inc. or its affiliates. All Rights Reserved.
 *
 * Licensed under the Apache License, Version 2.0 (the "License").
 * You may not use this file except in compliance with the License.
 * A copy of the License is located at
 *
 *  http://aws.amazon.com/apache2.0
 *
 * or in the "license" file accompanying this file. This file is distributed
 * on an "AS IS" BASIS, WITHOUT WARRANTIES OR CONDITIONS OF ANY KIND, either
 * express or implied. See the License for the specific language governing
 * permissions and limitations under the License.
 */

import 'package:amplify_auth_cognito/method_channel_auth_cognito.dart';
import 'package:flutter/services.dart';
import 'package:flutter_test/flutter_test.dart';
import 'package:amplify_auth_cognito/amplify_auth_cognito.dart';

void main() {
  const MethodChannel authChannel =
      MethodChannel('com.amazonaws.amplify/auth_cognito');

  AmplifyAuthCognito auth = AmplifyAuthCognito();
  AmplifyAuthCognitoMethodChannel testChannel =
      AmplifyAuthCognitoMethodChannel();

  TestWidgetsFlutterBinding.ensureInitialized();
  List<Map<dynamic, dynamic>> sampleResponse = [
    {"key": "preferred_username", "value": "person"},
    {"key": "custom:num", "value": "2"},
    {"key": "custom:float_shouldnt_parse_shouldnt_break", "value": "1.234"}
  ];

  setUp(() {
    authChannel.setMockMethodCallHandler((MethodCall methodCall) async {
      if (methodCall.method == "fetchUserAttributes") {
        return sampleResponse;
      } else {
        return true;
      }
    });
  });

  tearDown(() {
    authChannel.setMockMethodCallHandler(null);
  });

  test('fetchUserAttributes request returns a list of AuthUserAttributes',
      () async {
    var res = await auth.fetchUserAttributes(
        request:
            FetchUserAttributesRequest(options: FetchUserAttributesOptions()));
    expect(res, isInstanceOf<List<AuthUserAttribute>>());
    expect(res[0].userAttributeKey,
        equals(CognitoUserAttributeKey.preferredUsername));
    expect(res[0].value, equals('person'));
  });

  test(
      'formatFetchAttributesResponse accepts a list of maps and returns a list of AuthUserAttributes',
      () async {
    var res = await testChannel.formatFetchAttributesResponse(sampleResponse);
    expect(res, isInstanceOf<List<AuthUserAttribute>>());
    expect(res[0].userAttributeKey,
        equals(CognitoUserAttributeKey.preferredUsername));
    expect(res[0].value, equals('person'));
<<<<<<< HEAD
    expect(
        res[1].userAttributeKey, equals(CognitoUserAttributeKey.custom('num')));
    expect(res[1].value, equals(2));
    expect(
=======
    expect(
        res[1].userAttributeKey, equals(CognitoUserAttributeKey.custom('num')));
    expect(res[1].value, equals('2'));
    expect(
>>>>>>> a28ce9f6
      res[2].userAttributeKey,
      equals(
        CognitoUserAttributeKey.custom('float_shouldnt_parse_shouldnt_break'),
      ),
    );
    expect(res[2].value, equals("1.234"));
  });

  test('unknown cognito attribute', () {
    const invalidResponse = [
      {'key': 'unknown_cognito_key', 'value': 'someValue'},
    ];
    final res = testChannel.formatFetchAttributesResponse(invalidResponse);
    expect(
      res.single.userAttributeKey,
      allOf([
        isA<CognitoUserAttributeKey>(),
        predicate<CognitoUserAttributeKey>((attr) => attr.readOnly),
      ]),
    );
  });
}<|MERGE_RESOLUTION|>--- conflicted
+++ resolved
@@ -66,17 +66,10 @@
     expect(res[0].userAttributeKey,
         equals(CognitoUserAttributeKey.preferredUsername));
     expect(res[0].value, equals('person'));
-<<<<<<< HEAD
-    expect(
-        res[1].userAttributeKey, equals(CognitoUserAttributeKey.custom('num')));
-    expect(res[1].value, equals(2));
-    expect(
-=======
     expect(
         res[1].userAttributeKey, equals(CognitoUserAttributeKey.custom('num')));
     expect(res[1].value, equals('2'));
     expect(
->>>>>>> a28ce9f6
       res[2].userAttributeKey,
       equals(
         CognitoUserAttributeKey.custom('float_shouldnt_parse_shouldnt_break'),
