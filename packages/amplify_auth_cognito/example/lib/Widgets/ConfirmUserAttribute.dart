--- conflicted
+++ resolved
@@ -1,5 +1,3 @@
-<<<<<<< HEAD
-=======
 //
 // Copyright 2021 Amazon.com, Inc. or its affiliates. All Rights Reserved.
 //
@@ -15,7 +13,6 @@
 // permissions and limitations under the License.
 //
 
->>>>>>> a28ce9f6
 import 'package:amplify_auth_cognito/amplify_auth_cognito.dart';
 import 'package:amplify_core/amplify_core.dart';
 import 'package:amplify_flutter/amplify.dart';
@@ -84,11 +81,7 @@
           children: [
             const SizedBox(height: 12),
             TextFormField(
-<<<<<<< HEAD
-              initialValue: widget.userAttributeKey.key,
-=======
               initialValue: widget.userAttributeKey.toString(),
->>>>>>> a28ce9f6
               enabled: false,
               decoration: const InputDecoration(
                 labelText: 'Attribute Name',
