//
// Copyright 2021 Amazon.com, Inc. or its affiliates. All Rights Reserved.
//
// Licensed under the Apache License, Version 2.0 (the "License").
// You may not use this file except in compliance with the License.
// A copy of the License is located at
//
//  http://aws.amazon.com/apache2.0
//
// or in the "license" file accompanying this file. This file is distributed
// on an "AS IS" BASIS, WITHOUT WARRANTIES OR CONDITIONS OF ANY KIND, either
// express or implied. See the License for the specific language governing
// permissions and limitations under the License.
//

import 'package:amplify_auth_cognito/amplify_auth_cognito.dart';
import 'package:amplify_flutter/amplify.dart';
import 'package:flutter/material.dart';

import 'UpdateUserAttributes.dart';
import 'UpdateUserAttribute.dart';

// ignore: public_member_api_docs
class ViewUserAttributes extends StatefulWidget {
  @override
  _ViewUserAttributesState createState() => _ViewUserAttributesState();
}

class _ViewUserAttributesState extends State<ViewUserAttributes> {
  bool _isLoading = true;
  String _errorMessage = '';
  List<AuthUserAttribute> _userAttributes = [];

  void _showSuccess(String message) {
    ScaffoldMessenger.of(context).showSnackBar(
        SnackBar(backgroundColor: Colors.green[800], content: Text(message)));
  }

  void _showError(String message) {
    ScaffoldMessenger.of(context).showSnackBar(
        SnackBar(backgroundColor: Colors.red[900], content: Text(message)));
  }

  Future<void> _fetchAttributes({bool isRefresh = false}) {
    return Amplify.Auth.fetchUserAttributes().then((attributes) {
      setState(() => _userAttributes = attributes
        ..sort((a, b) => a.userAttributeKey.compareTo(b.userAttributeKey)));
      if (isRefresh) {
        _showSuccess('User Attributes Refreshed Successfully');
      }
      return;
    }).catchError((error) {
      var errorMessage =
          'There was an error fetching the user attribute: $error';

      if (isRefresh) {
        _showError(errorMessage);
      } else {
        setState(() => _errorMessage = errorMessage);
      }
    }).whenComplete(() => setState(() => _isLoading = false));
  }

  @override
  void initState() {
    _fetchAttributes();
    super.initState();
  }

  @override
  Widget build(BuildContext context) {
    return Scaffold(
      appBar: AppBar(
        title: Text('User Attributes'),
        actions: [
          TextButton(
            onPressed: () {
              Navigator.of(context).push(
                MaterialPageRoute(
                  builder: (context) => UpdateUserAttributesWidget(),
                ),
              );
            },
            child: Text(
              'Bulk Update',
              style: TextStyle(color: Colors.white),
            ),
          ),
          IconButton(
            icon: Icon(Icons.refresh),
            onPressed: () => _fetchAttributes(isRefresh: true),
          )
        ],
      ),
      body: Builder(
        builder: (context) {
          if (_isLoading) {
            return Center(child: CircularProgressIndicator());
          } else if (_errorMessage != '') {
            return Center(child: Text(_errorMessage));
          } else if (_userAttributes.isEmpty) {
            return Center(child: Text('This user has no attributes'));
          } else {
            return RefreshIndicator(
              onRefresh: () => _fetchAttributes(isRefresh: true),
              child: ListView.builder(
                itemCount: _userAttributes.length,
                itemBuilder: (context, index) {
<<<<<<< HEAD
                  var key = _userAttributes[index].userAttributeKey
                      as CognitoUserAttributeKey;
                  var value = _userAttributes[index].value;
                  var stringValue = value.toString();
                  return ListTile(
                    title: Text(key.key),
                    subtitle: Text(stringValue),
                    trailing: key.readOnly
=======
                  AuthUserAttribute atrribute = _userAttributes[index];
                  CognitoUserAttributeKey userAttributeKey =
                      atrribute.userAttributeKey as CognitoUserAttributeKey;
                  String value = atrribute.value;
                  return ListTile(
                    title: Text(userAttributeKey.toString()),
                    subtitle: Text(value),
                    trailing: userAttributeKey.readOnly
>>>>>>> a28ce9f6
                        ? null
                        : IconButton(
                            icon: Icon(Icons.edit),
                            onPressed: () {
                              Navigator.of(context).push(
                                MaterialPageRoute(
                                  builder: (context) =>
                                      UpdateUserAttributeWidget(
<<<<<<< HEAD
                                    userAttributeKey: key.key,
=======
                                    userAttributeKey: userAttributeKey,
>>>>>>> a28ce9f6
                                  ),
                                ),
                              );
                            },
                          ),
                  );
                },
              ),
            );
          }
        },
      ),
      floatingActionButton: FloatingActionButton.extended(
        onPressed: () {
          Navigator.of(context).push(
            MaterialPageRoute(
              builder: (context) => UpdateUserAttributeWidget(),
            ),
          );
        },
        icon: Icon(Icons.add),
        label: Text('Add Attribute'),
      ),
    );
  }
}<|MERGE_RESOLUTION|>--- conflicted
+++ resolved
@@ -106,16 +106,6 @@
               child: ListView.builder(
                 itemCount: _userAttributes.length,
                 itemBuilder: (context, index) {
-<<<<<<< HEAD
-                  var key = _userAttributes[index].userAttributeKey
-                      as CognitoUserAttributeKey;
-                  var value = _userAttributes[index].value;
-                  var stringValue = value.toString();
-                  return ListTile(
-                    title: Text(key.key),
-                    subtitle: Text(stringValue),
-                    trailing: key.readOnly
-=======
                   AuthUserAttribute atrribute = _userAttributes[index];
                   CognitoUserAttributeKey userAttributeKey =
                       atrribute.userAttributeKey as CognitoUserAttributeKey;
@@ -124,7 +114,6 @@
                     title: Text(userAttributeKey.toString()),
                     subtitle: Text(value),
                     trailing: userAttributeKey.readOnly
->>>>>>> a28ce9f6
                         ? null
                         : IconButton(
                             icon: Icon(Icons.edit),
@@ -133,11 +122,7 @@
                                 MaterialPageRoute(
                                   builder: (context) =>
                                       UpdateUserAttributeWidget(
-<<<<<<< HEAD
-                                    userAttributeKey: key.key,
-=======
                                     userAttributeKey: userAttributeKey,
->>>>>>> a28ce9f6
                                   ),
                                 ),
                               );
