<<<<<<< HEAD
part of sample_app;

Widget displayQueryButtons(bool isAmplifyConfigured, _MyAppState app) {
  var boldText =
      TextStyle(fontWeight: FontWeight.bold, color: Colors.black, fontSize: 14);
  return Row(mainAxisAlignment: MainAxisAlignment.center, children: [
    VerticalDivider(
      color: Colors.white,
      width: 5,
    ),
    ElevatedButton(
      onPressed: () {
        if (isAmplifyConfigured) {
          app.setState(() {
            app._queriesToView = "Blog";
          });
        }
        return null;
      },
      style: ButtonStyle(
        backgroundColor: MaterialStateProperty.all(
          app._queriesToView == "Blog" ? Colors.white10 : Colors.white60,
        ),
      ),
      child: Text(
        'Blogs',
        style: app._queriesToView == "Blog" ? boldText : TextStyle(),
      ),
    ),
    divider,
    ElevatedButton(
      onPressed: () {
        if (isAmplifyConfigured) {
          app.setState(() {
            app._queriesToView = "Post";
          });
        }
        return null;
      },
      style: ButtonStyle(
        backgroundColor: MaterialStateProperty.all(
          app._queriesToView == "Post" ? Colors.white10 : Colors.white60,
        ),
      ),
      child: Text(
        'Posts',
        style: app._queriesToView == "Post" ? boldText : TextStyle(),
      ),
    ),
    divider,
    ElevatedButton(
      onPressed: () {
        if (isAmplifyConfigured) {
          app.setState(() {
            app._queriesToView = "Comment";
          });
        }
        return null;
      },
      style: ButtonStyle(
        backgroundColor: MaterialStateProperty.all(
          app._queriesToView == "Comment" ? Colors.white10 : Colors.white60,
        ),
      ),
      child: Text(
        'Comments',
        style: app._queriesToView == "Comment" ? boldText : TextStyle(),
      ),
    ),
  ]);
}

Widget getWidgetToDisplayBlog(List<Blog> _blogsToView, Function deleteBlog) {
  return Expanded(
    child: ListView.builder(
        itemCount: _blogsToView.length,
        padding: const EdgeInsets.all(16.0),
        scrollDirection: Axis.vertical,
        shrinkWrap: true,
        itemBuilder: /*1*/ (context, i) {
          return ListTile(
            title: Text(
              "Name: " + _blogsToView[i].name,
              style: TextStyle(fontSize: 14.0),
            ),
            trailing: IconButton(
              onPressed: () {
                print("Deleting " + _blogsToView[i].name);
                deleteBlog(_blogsToView[i].id);
              },
              icon: Icon(
                Icons.delete_forever,
                color: Colors.red,
              ),
            ),
          );
        }),
  );
}

Widget getWidgetToDisplayPost(
    List<Post> _postsToView, Function deletePost, List<Blog> allBlogs) {
  return Expanded(
    child: ListView.builder(
        itemCount: _postsToView.length,
        padding: const EdgeInsets.all(16.0),
        scrollDirection: Axis.vertical,
        // shrinkWrap: true,
        itemBuilder: /*1*/ (context, i) {
          return ListTile(
            title: Text(
              "Title: " +
                  _postsToView[i].title +
                  ", rating: " +
                  _postsToView[i].rating.toString() +
                  ", blog: " +
                  allBlogs
                      .firstWhere((blog) => blog.id == _postsToView[i].blog?.id)
                      .name,
              style: TextStyle(fontSize: 14.0),
            ),
            trailing: IconButton(
              onPressed: () {
                print("Deleting " + _postsToView[i].title);
                deletePost(_postsToView[i].id);
              },
              icon: Icon(
                Icons.delete_forever,
                color: Colors.red,
              ),
            ),
          );
        }),
  );
}

Widget getWidgetToDisplayComment(
    List<Comment> _commentsToView, Function deleteFn, List<Post> allPosts) {
  return Expanded(
    child: ListView.builder(
        itemCount: _commentsToView.length,
        padding: const EdgeInsets.all(16.0),
        scrollDirection: Axis.vertical,
        shrinkWrap: true,
        itemBuilder: /*1*/ (context, i) {
          return ListTile(
            title: Text(
              "Content: " +
                  _commentsToView[i].content +
                  " and post: " +
                  allPosts
                      .firstWhere(
                          (post) => post.id == _commentsToView[i].post?.id)
                      .title,
              style: TextStyle(fontSize: 14.0),
            ),
            trailing: IconButton(
              onPressed: () {
                print("Deleting " + _commentsToView[i].content);
                deleteFn(_commentsToView[i].id);
              },
              icon: Icon(
                Icons.delete_forever,
                color: Colors.red,
              ),
            ),
          );
        }),
  );
}
=======
//
// Copyright 2021 Amazon.com, Inc. or its affiliates. All Rights Reserved.
//
// Licensed under the Apache License, Version 2.0 (the "License").
// You may not use this file except in compliance with the License.
// A copy of the License is located at
//
//  http://aws.amazon.com/apache2.0
//
// or in the "license" file accompanying this file. This file is distributed
// on an "AS IS" BASIS, WITHOUT WARRANTIES OR CONDITIONS OF ANY KIND, either
// express or implied. See the License for the specific language governing
// permissions and limitations under the License.
//

part of sample_app;

Widget displayQueryButtons(bool isAmplifyConfigured, _MyAppState app) {
  var boldText =
      TextStyle(fontWeight: FontWeight.bold, color: Colors.black, fontSize: 14);
  return Row(mainAxisAlignment: MainAxisAlignment.center, children: [
    VerticalDivider(
      color: Colors.white,
      width: 5,
    ),
    ElevatedButton(
      onPressed: () {
        if (isAmplifyConfigured) {
          app.setState(() {
            app._queriesToView = "Blog";
          });
        }
        return null;
      },
      style: ButtonStyle(
        backgroundColor: MaterialStateProperty.all(
          app._queriesToView == "Blog" ? Colors.white10 : Colors.white60,
        ),
      ),
      child: Text(
        'Blogs',
        style: app._queriesToView == "Blog" ? boldText : TextStyle(),
      ),
    ),
    divider,
    ElevatedButton(
      onPressed: () {
        if (isAmplifyConfigured) {
          app.setState(() {
            app._queriesToView = "Post";
          });
        }
        return null;
      },
      style: ButtonStyle(
        backgroundColor: MaterialStateProperty.all(
          app._queriesToView == "Post" ? Colors.white10 : Colors.white60,
        ),
      ),
      child: Text(
        'Posts',
        style: app._queriesToView == "Post" ? boldText : TextStyle(),
      ),
    ),
    divider,
    ElevatedButton(
      onPressed: () {
        if (isAmplifyConfigured) {
          app.setState(() {
            app._queriesToView = "Comment";
          });
        }
        return null;
      },
      style: ButtonStyle(
        backgroundColor: MaterialStateProperty.all(
          app._queriesToView == "Comment" ? Colors.white10 : Colors.white60,
        ),
      ),
      child: Text(
        'Comments',
        style: app._queriesToView == "Comment" ? boldText : TextStyle(),
      ),
    ),
  ]);
}

Widget getWidgetToDisplayBlog(List<Blog> _blogsToView, Function deleteBlog) {
  return Expanded(
    child: ListView.builder(
        itemCount: _blogsToView.length,
        padding: const EdgeInsets.all(16.0),
        scrollDirection: Axis.vertical,
        shrinkWrap: true,
        itemBuilder: /*1*/ (context, i) {
          return ListTile(
            title: Text(
              "Name: " + _blogsToView[i].name,
              style: TextStyle(fontSize: 14.0),
            ),
            trailing: IconButton(
              onPressed: () {
                print("Deleting " + _blogsToView[i].name);
                deleteBlog(_blogsToView[i].id);
              },
              icon: Icon(
                Icons.delete_forever,
                color: Colors.red,
              ),
            ),
          );
        }),
  );
}

Widget getWidgetToDisplayPost(
    List<Post> _postsToView, Function deletePost, List<Blog> allBlogs) {
  return Expanded(
    child: ListView.builder(
        itemCount: _postsToView.length,
        padding: const EdgeInsets.all(16.0),
        scrollDirection: Axis.vertical,
        // shrinkWrap: true,
        itemBuilder: /*1*/ (context, i) {
          return ListTile(
            title: Text(
              "Title: " +
                  _postsToView[i].title +
                  ", rating: " +
                  _postsToView[i].rating.toString() +
                  ", blog: " +
                  allBlogs
                      .firstWhere((blog) => blog.id == _postsToView[i].blog?.id)
                      .name,
              style: TextStyle(fontSize: 14.0),
            ),
            trailing: IconButton(
              onPressed: () {
                print("Deleting " + _postsToView[i].title);
                deletePost(_postsToView[i].id);
              },
              icon: Icon(
                Icons.delete_forever,
                color: Colors.red,
              ),
            ),
          );
        }),
  );
}

Widget getWidgetToDisplayComment(
    List<Comment> _commentsToView, Function deleteFn, List<Post> allPosts) {
  return Expanded(
    child: ListView.builder(
        itemCount: _commentsToView.length,
        padding: const EdgeInsets.all(16.0),
        scrollDirection: Axis.vertical,
        shrinkWrap: true,
        itemBuilder: /*1*/ (context, i) {
          return ListTile(
            title: Text(
              "Content: " +
                  _commentsToView[i].content +
                  " and post: " +
                  allPosts
                      .firstWhere(
                          (post) => post.id == _commentsToView[i].post?.id)
                      .title,
              style: TextStyle(fontSize: 14.0),
            ),
            trailing: IconButton(
              onPressed: () {
                print("Deleting " + _commentsToView[i].content);
                deleteFn(_commentsToView[i].id);
              },
              icon: Icon(
                Icons.delete_forever,
                color: Colors.red,
              ),
            ),
          );
        }),
  );
}
>>>>>>> a28ce9f6
<|MERGE_RESOLUTION|>--- conflicted
+++ resolved
@@ -1,175 +1,3 @@
-<<<<<<< HEAD
-part of sample_app;
-
-Widget displayQueryButtons(bool isAmplifyConfigured, _MyAppState app) {
-  var boldText =
-      TextStyle(fontWeight: FontWeight.bold, color: Colors.black, fontSize: 14);
-  return Row(mainAxisAlignment: MainAxisAlignment.center, children: [
-    VerticalDivider(
-      color: Colors.white,
-      width: 5,
-    ),
-    ElevatedButton(
-      onPressed: () {
-        if (isAmplifyConfigured) {
-          app.setState(() {
-            app._queriesToView = "Blog";
-          });
-        }
-        return null;
-      },
-      style: ButtonStyle(
-        backgroundColor: MaterialStateProperty.all(
-          app._queriesToView == "Blog" ? Colors.white10 : Colors.white60,
-        ),
-      ),
-      child: Text(
-        'Blogs',
-        style: app._queriesToView == "Blog" ? boldText : TextStyle(),
-      ),
-    ),
-    divider,
-    ElevatedButton(
-      onPressed: () {
-        if (isAmplifyConfigured) {
-          app.setState(() {
-            app._queriesToView = "Post";
-          });
-        }
-        return null;
-      },
-      style: ButtonStyle(
-        backgroundColor: MaterialStateProperty.all(
-          app._queriesToView == "Post" ? Colors.white10 : Colors.white60,
-        ),
-      ),
-      child: Text(
-        'Posts',
-        style: app._queriesToView == "Post" ? boldText : TextStyle(),
-      ),
-    ),
-    divider,
-    ElevatedButton(
-      onPressed: () {
-        if (isAmplifyConfigured) {
-          app.setState(() {
-            app._queriesToView = "Comment";
-          });
-        }
-        return null;
-      },
-      style: ButtonStyle(
-        backgroundColor: MaterialStateProperty.all(
-          app._queriesToView == "Comment" ? Colors.white10 : Colors.white60,
-        ),
-      ),
-      child: Text(
-        'Comments',
-        style: app._queriesToView == "Comment" ? boldText : TextStyle(),
-      ),
-    ),
-  ]);
-}
-
-Widget getWidgetToDisplayBlog(List<Blog> _blogsToView, Function deleteBlog) {
-  return Expanded(
-    child: ListView.builder(
-        itemCount: _blogsToView.length,
-        padding: const EdgeInsets.all(16.0),
-        scrollDirection: Axis.vertical,
-        shrinkWrap: true,
-        itemBuilder: /*1*/ (context, i) {
-          return ListTile(
-            title: Text(
-              "Name: " + _blogsToView[i].name,
-              style: TextStyle(fontSize: 14.0),
-            ),
-            trailing: IconButton(
-              onPressed: () {
-                print("Deleting " + _blogsToView[i].name);
-                deleteBlog(_blogsToView[i].id);
-              },
-              icon: Icon(
-                Icons.delete_forever,
-                color: Colors.red,
-              ),
-            ),
-          );
-        }),
-  );
-}
-
-Widget getWidgetToDisplayPost(
-    List<Post> _postsToView, Function deletePost, List<Blog> allBlogs) {
-  return Expanded(
-    child: ListView.builder(
-        itemCount: _postsToView.length,
-        padding: const EdgeInsets.all(16.0),
-        scrollDirection: Axis.vertical,
-        // shrinkWrap: true,
-        itemBuilder: /*1*/ (context, i) {
-          return ListTile(
-            title: Text(
-              "Title: " +
-                  _postsToView[i].title +
-                  ", rating: " +
-                  _postsToView[i].rating.toString() +
-                  ", blog: " +
-                  allBlogs
-                      .firstWhere((blog) => blog.id == _postsToView[i].blog?.id)
-                      .name,
-              style: TextStyle(fontSize: 14.0),
-            ),
-            trailing: IconButton(
-              onPressed: () {
-                print("Deleting " + _postsToView[i].title);
-                deletePost(_postsToView[i].id);
-              },
-              icon: Icon(
-                Icons.delete_forever,
-                color: Colors.red,
-              ),
-            ),
-          );
-        }),
-  );
-}
-
-Widget getWidgetToDisplayComment(
-    List<Comment> _commentsToView, Function deleteFn, List<Post> allPosts) {
-  return Expanded(
-    child: ListView.builder(
-        itemCount: _commentsToView.length,
-        padding: const EdgeInsets.all(16.0),
-        scrollDirection: Axis.vertical,
-        shrinkWrap: true,
-        itemBuilder: /*1*/ (context, i) {
-          return ListTile(
-            title: Text(
-              "Content: " +
-                  _commentsToView[i].content +
-                  " and post: " +
-                  allPosts
-                      .firstWhere(
-                          (post) => post.id == _commentsToView[i].post?.id)
-                      .title,
-              style: TextStyle(fontSize: 14.0),
-            ),
-            trailing: IconButton(
-              onPressed: () {
-                print("Deleting " + _commentsToView[i].content);
-                deleteFn(_commentsToView[i].id);
-              },
-              icon: Icon(
-                Icons.delete_forever,
-                color: Colors.red,
-              ),
-            ),
-          );
-        }),
-  );
-}
-=======
 //
 // Copyright 2021 Amazon.com, Inc. or its affiliates. All Rights Reserved.
 //
@@ -354,5 +182,4 @@
           );
         }),
   );
-}
->>>>>>> a28ce9f6
+}