group 'com.amazonaws.amplify.amplify_api'
version '1.0-SNAPSHOT'

buildscript {
    ext.kotlin_version = '1.3.50'
    repositories {
        google()
        mavenCentral()
    }

    dependencies {
        classpath 'com.android.tools.build:gradle:3.5.0'
        classpath "org.jetbrains.kotlin:kotlin-gradle-plugin:$kotlin_version"
    }
}

rootProject.allprojects {
    repositories {
        google()
        mavenCentral()
    }
}

apply plugin: 'com.android.library'
apply plugin: 'kotlin-android'
apply from: './coverage.gradle'

def amplifyCore = findProject(':amplify_core')

android {
    compileSdkVersion 28

    sourceSets {
        main.java.srcDirs += 'src/main/kotlin'
        test.java.srcDirs += 'src/test/kotlin'
    }
    defaultConfig {
        minSdkVersion 21
    }
    lintOptions {
        disable 'InvalidPackage'
        informational 'GradleDependency'

        abortOnError true
        warningsAsErrors true
        checkTestSources true
        xmlReport false
        htmlReport false
    }
    compileOptions {
        sourceCompatibility 1.8
        targetCompatibility 1.8
    }
    buildTypes {
        debug {
            testCoverageEnabled = true
        }
    }
    testOptions {
        unitTests.includeAndroidResources = true
    }
}

dependencies {
    api amplifyCore

    implementation "org.jetbrains.kotlin:kotlin-stdlib-jdk7:$kotlin_version"
<<<<<<< HEAD
    implementation "com.amplifyframework:aws-api:1.28.3-rc"
    implementation "com.amplifyframework:aws-api-appsync:1.28.3-rc"
    implementation 'org.jetbrains.kotlinx:kotlinx-coroutines-core:1.3.9'
=======
    implementation "com.amplifyframework:aws-api:1.29.1"
    implementation "com.amplifyframework:aws-api-appsync:1.29.1"
    implementation 'org.jetbrains.kotlinx:kotlinx-coroutines-android:1.3.9'
>>>>>>> a28ce9f6

    testImplementation 'junit:junit:4.13.2'
    testImplementation 'org.mockito:mockito-core:3.10.0'
    testImplementation 'org.mockito:mockito-inline:3.10.0'
    testImplementation "org.mockito.kotlin:mockito-kotlin:3.2.0"
    testImplementation 'androidx.test:core:1.4.0'
    testImplementation 'androidx.test.ext:junit-ktx:1.1.3'
    testImplementation 'org.robolectric:robolectric:4.3.1'
    testImplementation 'org.jetbrains.kotlinx:kotlinx-coroutines-test:1.3.9'
}<|MERGE_RESOLUTION|>--- conflicted
+++ resolved
@@ -65,15 +65,9 @@
     api amplifyCore
 
     implementation "org.jetbrains.kotlin:kotlin-stdlib-jdk7:$kotlin_version"
-<<<<<<< HEAD
-    implementation "com.amplifyframework:aws-api:1.28.3-rc"
-    implementation "com.amplifyframework:aws-api-appsync:1.28.3-rc"
-    implementation 'org.jetbrains.kotlinx:kotlinx-coroutines-core:1.3.9'
-=======
     implementation "com.amplifyframework:aws-api:1.29.1"
     implementation "com.amplifyframework:aws-api-appsync:1.29.1"
     implementation 'org.jetbrains.kotlinx:kotlinx-coroutines-android:1.3.9'
->>>>>>> a28ce9f6
 
     testImplementation 'junit:junit:4.13.2'
     testImplementation 'org.mockito:mockito-core:3.10.0'
