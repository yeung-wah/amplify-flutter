group 'com.amazonaws.amplify.amplify_api'
version '1.0-SNAPSHOT'

buildscript {
    ext.kotlin_version = '1.3.50'
    repositories {
        google()
        jcenter()
    }

    dependencies {
        classpath 'com.android.tools.build:gradle:3.5.0'
        classpath "org.jetbrains.kotlin:kotlin-gradle-plugin:$kotlin_version"
    }
}

rootProject.allprojects {
    repositories {
        google()
        jcenter()
    }
}

apply plugin: 'com.android.library'
apply plugin: 'kotlin-android'
apply from: './coverage.gradle'

def amplifyCore = findProject(':amplify_core')

android {
    compileSdkVersion 28

    sourceSets {
        main.java.srcDirs += 'src/main/kotlin'
        test.java.srcDirs += 'src/test/kotlin'
    }
    defaultConfig {
        minSdkVersion 21
    }
    lintOptions {
        disable 'InvalidPackage'
        informational 'GradleDependency'

        abortOnError true
        warningsAsErrors true
        checkTestSources true
        xmlReport false
        htmlReport false
    }
    compileOptions {
        sourceCompatibility 1.8
        targetCompatibility 1.8
    }
    buildTypes {
        debug {
            testCoverageEnabled = true
        }
    }
    testOptions {
        unitTests.includeAndroidResources = true
    }
}

dependencies {
    api amplifyCore

    implementation "org.jetbrains.kotlin:kotlin-stdlib-jdk7:$kotlin_version"
<<<<<<< HEAD
    implementation "com.amplifyframework:aws-api:1.24.1"
    implementation "com.amplifyframework:aws-api-appsync:1.24.1"
    implementation 'androidx.test.ext:junit-ktx:1.1.3'
=======
    implementation "com.amplifyframework:aws-api:1.25.1"
    implementation "com.amplifyframework:aws-api-appsync:1.25.1"
>>>>>>> f5820c6e

    testImplementation 'junit:junit:4.13.2'
    testImplementation 'org.mockito:mockito-core:3.10.0'
    testImplementation 'org.mockito:mockito-inline:3.10.0'
    testImplementation 'androidx.test:core:1.4.0'
    testImplementation 'org.robolectric:robolectric:4.3.1'
    testImplementation 'org.jetbrains.kotlinx:kotlinx-coroutines-test:1.3.9'
}<|MERGE_RESOLUTION|>--- conflicted
+++ resolved
@@ -65,14 +65,9 @@
     api amplifyCore
 
     implementation "org.jetbrains.kotlin:kotlin-stdlib-jdk7:$kotlin_version"
-<<<<<<< HEAD
-    implementation "com.amplifyframework:aws-api:1.24.1"
-    implementation "com.amplifyframework:aws-api-appsync:1.24.1"
-    implementation 'androidx.test.ext:junit-ktx:1.1.3'
-=======
     implementation "com.amplifyframework:aws-api:1.25.1"
     implementation "com.amplifyframework:aws-api-appsync:1.25.1"
->>>>>>> f5820c6e
+    implementation 'androidx.test.ext:junit-ktx:1.1.3'
 
     testImplementation 'junit:junit:4.13.2'
     testImplementation 'org.mockito:mockito-core:3.10.0'
